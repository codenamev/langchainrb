--- conflicted
+++ resolved
@@ -284,24 +284,16 @@
 
 ##### Supported Formats
 
-<<<<<<< HEAD
-| Format | Pocessor         |       Gem Requirements       |
-| ------ | ---------------- | :--------------------------: |
-| docx   | Processors::Docx |   `gem "docx", "~> 0.8.0"`   |
-| html   | Processors::HTML | `gem "nokogiri", "~> 1.13"`  |
-| pdf    | Processors::PDF  | `gem "pdf-reader", "~> 1.4"` |
-| text   | Processors::Text |                              |
-| csv    | Processors::CSV  |                              |
-=======
-| Format | Pocessor          |       Gem Requirements       |
-| ------ | ----------------- | :--------------------------: |
-| docx   | Processors::Docx  |   `gem "docx", "~> 0.8.0"`   |
-| html   | Processors::HTML  | `gem "nokogiri", "~> 1.13"`  |
-| pdf    | Processors::PDF   | `gem "pdf-reader", "~> 1.4"` |
-| text   | Processors::Text  |                              |
-| JSON   | Processors::JSON  |                              |
-| JSONL  | Processors::JSONL |                              |
->>>>>>> 3c030cfb
+
+| Format | Pocessor                     |       Gem Requirements       |
+| ------ | ---------------------------- | :--------------------------: |
+| docx   | Langchain::Processors::Docx  |   `gem "docx", "~> 0.8.0"`   |
+| html   | Langchain::Processors::HTML  | `gem "nokogiri", "~> 1.13"`  |
+| pdf    | Langchain::Processors::PDF   | `gem "pdf-reader", "~> 1.4"` |
+| text   | Langchain::Processors::Text  |                              |
+| JSON   | Langchain::Processors::JSON  |                              |
+| JSONL  | Langchain::Processors::JSONL |                              |
+| csv    | Langchain::Processors::CSV   |                              |
 
 ## Examples
 Additional examples available: [/examples](https://github.com/andreibondarev/langchainrb/tree/main/examples)
